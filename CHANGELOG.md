--- conflicted
+++ resolved
@@ -5,12 +5,9 @@
 NEW FEATURES:
 
 ENHANCEMENTS:
-<<<<<<< HEAD
-* Added `-show-sensitive` flag to tofu plan, apply, state-show and output commands to display sensitive data in output. ([#1554](https://github.com/opentofu/opentofu/pull/1554))
-=======
 * Added `tofu test -json` types to website Machine-Readable UI documentation ([1408](https://github.com/opentofu/opentofu/issues/1408))
 * Made `tofu plan` with `generate-config-out` flag replace JSON strings with `jsonencode` functions calls. ([#1595](https://github.com/opentofu/opentofu/pull/1595))
->>>>>>> b7098f50
+* Added `-show-sensitive` flag to tofu plan, apply, state-show and output commands to display sensitive data in output. ([#1554](https://github.com/opentofu/opentofu/pull/1554))
 
 BUG FIXES:
 * Fixed crash in gcs backend when using certain commands ([#1618](https://github.com/opentofu/opentofu/pull/1618))
