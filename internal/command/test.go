--- conflicted
+++ resolved
@@ -15,7 +15,6 @@
 	"time"
 
 	"github.com/hashicorp/hcl/v2"
-	"github.com/hashicorp/hcl/v2/hcldec"
 	"github.com/zclconf/go-cty/cty"
 	"golang.org/x/exp/slices"
 
@@ -690,15 +689,15 @@
 		return state, diags
 	}
 
-	schemas, schemaDiags := tfCtx.Schemas(config, state)
-	diags = diags.Append(schemaDiags)
-
-	// Evaluates "run" and "var" blocks before Plan operation.
-	evalDiags := evaluateBlockForTest(runner.States, schemas, config)
-	diags = diags.Append(evalDiags)
-	if diags.HasErrors() {
-		return nil, diags
-	}
+	// schemas, schemaDiags := tfCtx.Schemas(config, state)
+	// diags = diags.Append(schemaDiags)
+
+	// // Evaluates "run" and "var" blocks before Plan operation.
+	// evalDiags := evaluateBlockForTest(runner.States, schemas, config)
+	// diags = diags.Append(evalDiags)
+	// if diags.HasErrors() {
+	// 	return nil, diags
+	// }
 
 	runningCtx, done := context.WithCancel(context.Background())
 
@@ -777,15 +776,15 @@
 		return nil, nil, diags
 	}
 
-	schemas, schemaDiags := tfCtx.Schemas(config, state)
-	diags = diags.Append(schemaDiags)
-
-	// Evaluates "run" and "var" blocks before Plan operation.
-	evalDiags := evaluateBlockForTest(runner.States, schemas, config)
-	diags = diags.Append(evalDiags)
-	if diags.HasErrors() {
-		return nil, nil, diags
-	}
+	// schemas, schemaDiags := tfCtx.Schemas(config, state)
+	// diags = diags.Append(schemaDiags)
+
+	// // Evaluates "run" and "var" blocks before Plan operation.
+	// evalDiags := evaluateBlockForTest(runner.States, schemas, config)
+	// diags = diags.Append(evalDiags)
+	// if diags.HasErrors() {
+	// 	return nil, nil, diags
+	// }
 
 	runningCtx, done := context.WithCancel(context.Background())
 
@@ -1029,10 +1028,6 @@
 // is defined within the test run block and test file.
 func buildInputVariablesForTest(run *moduletest.Run, file *moduletest.File, config *configs.Config, globals map[string]backend.UnparsedVariableValue, evalCtx *hcl.EvalContext) (tofu.InputValues, tfdiags.Diagnostics) {
 	variables := make(map[string]backend.UnparsedVariableValue)
-<<<<<<< HEAD
-	evalCtx := getEvalContextFromStates(states, config)
-=======
->>>>>>> bfe5a4cd
 	for name := range config.Module.Variables {
 		if run != nil {
 			if expr, exists := run.Config.Variables[name]; exists {
@@ -1073,30 +1068,12 @@
 	return backend.ParseVariableValues(variables, config.Module.Variables)
 }
 
-<<<<<<< HEAD
-// getEvalContextFromStates constructs an hcl.EvalContext based on the provided map of
-// TestFileState instances and configuration. It extracts the relevant information from
-// the input parameters to create a context suitable for HCL evaluation.
-//
-// Parameters:
-//   - states: A map of TestFileState instances containing the state information.
-//   - config: The config contains the variable information present in the Module.
-//
-// Returns:
-//   - *hcl.EvalContext: The constructed HCL evaluation context.
-func getEvalContextFromStates(states map[string]*TestFileState, config *configs.Config) *hcl.EvalContext {
-	ctx := &hcl.EvalContext{
-		Variables: map[string]cty.Value{},
-	}
-
-=======
 // getEvalContextForTest constructs an hcl.EvalContext based on the provided map of
 // TestFileState instances, configuration and global variables.
 // It extracts the relevant information from the input parameters to create a
 // context suitable for HCL evaluation.
 func getEvalContextForTest(states map[string]*TestFileState, config *configs.Config, globals map[string]backend.UnparsedVariableValue) (*hcl.EvalContext, tfdiags.Diagnostics) {
 	var diags tfdiags.Diagnostics
->>>>>>> bfe5a4cd
 	runCtx := make(map[string]cty.Value)
 	for _, state := range states {
 		if state.Run == nil {
@@ -1109,21 +1086,6 @@
 		}
 		runCtx[state.Run.Name] = cty.ObjectVal(outputs)
 	}
-<<<<<<< HEAD
-	// The output for a run block follows the format "run.<run_name>.<output_name>".
-	// The run block consists of the keyword "run" followed by the name of the run block and the output name.
-	// For example, "run.example_run.output_name".
-	if len(runCtx) > 0 {
-		ctx.Variables["run"] = cty.ObjectVal(runCtx)
-	}
-
-	varCtx := make(map[string]cty.Value)
-	for _, variable := range config.Module.Variables {
-		varCtx[variable.Name] = variable.Default
-	}
-	ctx.Variables["var"] = cty.ObjectVal(varCtx)
-=======
->>>>>>> bfe5a4cd
 
 	// If the variable is referenced in the tfvars file or TF_VAR_ environment variable, then lookup the value
 	// in global variables; otherwise, assign the default value.
@@ -1147,41 +1109,41 @@
 // evaluateBlockForTest evaluates the values of "run" and "var" blocks in test files.
 // It iterates over the provider configurations defined in the given config and evaluates the hcl.Expression
 // found in the attributes of those provider configurations, which are used to decode the value for the test provider config.
-func evaluateBlockForTest(states map[string]*TestFileState, schemas *tofu.Schemas, config *configs.Config) tfdiags.Diagnostics {
-	var diags tfdiags.Diagnostics
-	evalCtx := getEvalContextFromStates(states, config)
-	if evalCtx == nil {
-		return nil
-	}
-
-	for _, provider := range config.Module.ProviderConfigs {
-		providerSchema := schemas.ProviderSchema(config.ProviderForConfigAddr(provider.Addr()))
-		spec := providerSchema.Provider.Block.DecoderSpec()
-
-		// If attributes are nil, then it iterates to the next ProviderConfig.
-		attributes, _ := provider.Config.JustAttributes()
-		for _, attribute := range attributes {
-			if len(attribute.Expr.Variables()) == 0 {
-				continue
-			}
-			rootName := attribute.Expr.Variables()[0].RootName()
-			if _, ok := evalCtx.Variables[rootName]; !ok {
-				continue
-			}
-			val, decDiags := hcldec.Decode(provider.Config, spec, evalCtx)
-			diags = diags.Append(decDiags)
-			if decDiags.HasErrors() {
-				continue
-			}
-			// Update the test provider config with the value
-			provider.Config = &configs.TestProviderConfig{
-				Body:  provider.Config,
-				Value: &val,
-			}
-		}
-	}
-	return diags
-}
+// func evaluateBlockForTest(states map[string]*TestFileState, schemas *tofu.Schemas, config *configs.Config) tfdiags.Diagnostics {
+// 	var diags tfdiags.Diagnostics
+// 	evalCtx := getEvalContextForTest(states, config, nil)
+// 	if evalCtx == nil {
+// 		return nil
+// 	}
+
+// 	for _, provider := range config.Module.ProviderConfigs {
+// 		providerSchema := schemas.ProviderSchema(config.ProviderForConfigAddr(provider.Addr()))
+// 		spec := providerSchema.Provider.Block.DecoderSpec()
+
+// 		// If attributes are nil, then it iterates to the next ProviderConfig.
+// 		attributes, _ := provider.Config.JustAttributes()
+// 		for _, attribute := range attributes {
+// 			if len(attribute.Expr.Variables()) == 0 {
+// 				continue
+// 			}
+// 			rootName := attribute.Expr.Variables()[0].RootName()
+// 			if _, ok := evalCtx.Variables[rootName]; !ok {
+// 				continue
+// 			}
+// 			val, decDiags := hcldec.Decode(provider.Config, spec, evalCtx)
+// 			diags = diags.Append(decDiags)
+// 			if decDiags.HasErrors() {
+// 				continue
+// 			}
+// 			// Update the test provider config with the value
+// 			provider.Config = &configs.TestProviderConfig{
+// 				Body:  provider.Config,
+// 				Value: &val,
+// 			}
+// 		}
+// 	}
+// 	return diags
+// }
 
 type testVariableValueExpression struct {
 	expr       hcl.Expression
@@ -1254,13 +1216,9 @@
 // available are also defined in the config. It returns a function that resets
 // the config which must be called so the config can be reused going forward.
 func (runner *TestFileRunner) prepareInputVariablesForAssertions(config *configs.Config, run *moduletest.Run, file *moduletest.File, globals map[string]backend.UnparsedVariableValue) (tofu.InputValues, func(), tfdiags.Diagnostics) {
-<<<<<<< HEAD
-	ctx := getEvalContextFromStates(runner.States, config)
-=======
 	var diags tfdiags.Diagnostics
 	ctx, ctxDiags := getEvalContextForTest(runner.States, config, globals)
 	diags = diags.Append(ctxDiags)
->>>>>>> bfe5a4cd
 
 	variables := make(map[string]backend.UnparsedVariableValue)
 
